<<<<<<< HEAD
// Copyright 2019 Northern.tech AS
=======
// Copyright 2018 Northern.tech AS
>>>>>>> beec539a
//
//    Licensed under the Apache License, Version 2.0 (the "License");
//    you may not use this file except in compliance with the License.
//    You may obtain a copy of the License at
//
//        http://www.apache.org/licenses/LICENSE-2.0
//
//    Unless required by applicable law or agreed to in writing, software
//    distributed under the License is distributed on an "AS IS" BASIS,
//    WITHOUT WARRANTIES OR CONDITIONS OF ANY KIND, either express or implied.
//    See the License for the specific language governing permissions and
//    limitations under the License.

package model

import (
	"context"
	"io"
	"io/ioutil"
	"time"

	"github.com/mendersoftware/mender-artifact/areader"
	"github.com/mendersoftware/mender-artifact/artifact"
	"github.com/mendersoftware/mender-artifact/handlers"
	"github.com/pkg/errors"
	"github.com/satori/go.uuid"

	"github.com/mendersoftware/deployments/resources/images"
	"github.com/mendersoftware/deployments/resources/images/controller"
)

const (
	ArtifactContentType = "application/vnd.mender-artifact"
)

type ImagesModel struct {
	fileStorage   FileStorage
	deployments   ImageUsedIn
	imagesStorage SoftwareImagesStorage
}

func NewImagesModel(
	fileStorage FileStorage,
	checker ImageUsedIn,
	imagesStorage SoftwareImagesStorage,
) *ImagesModel {
	return &ImagesModel{
		fileStorage:   fileStorage,
		deployments:   checker,
		imagesStorage: imagesStorage,
	}
}

// CreateImage parses artifact and uploads artifact file to the file storage - in parallel,
// and creates image structure in the system.
// Returns image ID and nil on success.
func (i *ImagesModel) CreateImage(ctx context.Context,
	multipartUploadMsg *controller.MultipartUploadMsg) (string, error) {

	// maximum image size is 10G
	const MaxImageSize = 1024 * 1024 * 1024 * 10

	switch {
	case multipartUploadMsg == nil:
		return "", controller.ErrModelMultipartUploadMsgMalformed
	case multipartUploadMsg.MetaConstructor == nil:
		return "", controller.ErrModelMissingInputMetadata
	case multipartUploadMsg.ArtifactReader == nil:
		return "", controller.ErrModelMissingInputArtifact
	case multipartUploadMsg.ArtifactSize > MaxImageSize:
		return "", controller.ErrModelArtifactFileTooLarge
	}

	artifactID, err := i.handleArtifact(ctx, multipartUploadMsg)
	// try to remove artifact file from file storage on error
	if err != nil {
		if cleanupErr := i.fileStorage.Delete(ctx,
			artifactID); cleanupErr != nil {
			return "", errors.Wrap(err, cleanupErr.Error())
		}
	}
	return artifactID, err
}

// handleArtifact parses artifact and uploads artifact file to the file storage - in parallel,
// and creates image structure in the system.
// Returns image ID, artifact file ID and nil on success.
func (i *ImagesModel) handleArtifact(ctx context.Context,
	multipartUploadMsg *controller.MultipartUploadMsg) (string, error) {

	// create pipe
	pR, pW := io.Pipe()

	// limit reader to the size provided with the upload message
	lr := io.LimitReader(multipartUploadMsg.ArtifactReader, multipartUploadMsg.ArtifactSize)
	tee := io.TeeReader(lr, pW)

	uid, err := uuid.NewV4()
	if err != nil {
		return "", errors.New("failed to generate new uuid")
	}

	artifactID := uid.String()

	ch := make(chan error)
	// create goroutine for artifact upload
	//
	// reading from the pipe (which is done in UploadArtifact method) is a blocking operation
	// and cannot be done in the same goroutine as writing to the pipe
	//
	// uploading and parsing artifact in the same process will cause in a deadlock!
	go func() {
		err := i.fileStorage.UploadArtifact(ctx,
			artifactID, multipartUploadMsg.ArtifactSize, pR, ArtifactContentType)
		if err != nil {
			pR.CloseWithError(err)
		}
		ch <- err
	}()

	// parse artifact
	// artifact library reads all the data from the given reader
	metaArtifactConstructor, err := getMetaFromArchive(&tee)
	if err != nil {
		pW.Close()
		<-ch
		return artifactID, errors.Wrap(controller.ErrModelParsingArtifactFailed, err.Error())
	}

	// read the rest of the data,
	// just in case the artifact library did not read all the data from the reader
	_, err = io.Copy(ioutil.Discard, tee)
	if err != nil {
		pW.Close()
		<-ch
		return "", err
	}

	// close the pipe
	pW.Close()

	// collect output from the goroutine
	if uploadResponseErr := <-ch; uploadResponseErr != nil {
		return "", uploadResponseErr
	}

	// validate artifact metadata
	if err = metaArtifactConstructor.Validate(); err != nil {
		return "", controller.ErrModelInvalidMetadata
	}

	// check if artifact is unique
	// artifact is considered to be unique if there is no artifact with the same name
	// and supporing the same platform in the system
	isArtifactUnique, err := i.imagesStorage.IsArtifactUnique(ctx,
		metaArtifactConstructor.Name, metaArtifactConstructor.DeviceTypesCompatible)
	if err != nil {
		return "", errors.Wrap(err, "Fail to check if artifact is unique")
	}
	if !isArtifactUnique {
		return "", controller.ErrModelArtifactNotUnique
	}

	image := images.NewSoftwareImage(
		artifactID, multipartUploadMsg.MetaConstructor, metaArtifactConstructor)

	// save image structure in the system
	if err = i.imagesStorage.Insert(ctx, image); err != nil {
		return "", errors.Wrap(err, "Fail to store the metadata")
	}

	return artifactID, nil
}

// GetImage allows to fetch image obeject with specified id
// Nil if not found
func (i *ImagesModel) GetImage(ctx context.Context, id string) (*images.SoftwareImage, error) {

	image, err := i.imagesStorage.FindByID(ctx, id)
	if err != nil {
		return nil, errors.Wrap(err, "Searching for image with specified ID")
	}

	if image == nil {
		return nil, nil
	}

	return image, nil
}

// DeleteImage removes metadata and image file
// Noop for not exisitng images
// Allowed to remove image only if image is not scheduled or in progress for an updates - then image file is needed
// In case of already finished updates only image file is not needed, metadata is attached directly to device deployment
// therefore we still have some information about image that have been used (but not the file)
func (i *ImagesModel) DeleteImage(ctx context.Context, imageID string) error {
	found, err := i.GetImage(ctx, imageID)

	if err != nil {
		return errors.Wrap(err, "Getting image metadata")
	}

	if found == nil {
		return controller.ErrImageMetaNotFound
	}

	inUse, err := i.deployments.ImageUsedInActiveDeployment(ctx, imageID)
	if err != nil {
		return errors.Wrap(err, "Checking if image is used in active deployment")
	}

	// Image is in use, not allowed to delete
	if inUse {
		return controller.ErrModelImageInActiveDeployment
	}

	// Delete image file (call to external service)
	// Noop for not existing file
	if err := i.fileStorage.Delete(ctx, imageID); err != nil {
		return errors.Wrap(err, "Deleting image file")
	}

	// Delete metadata
	if err := i.imagesStorage.Delete(ctx, imageID); err != nil {
		return errors.Wrap(err, "Deleting image metadata")
	}

	return nil
}

// ListImages according to specified filers.
func (i *ImagesModel) ListImages(ctx context.Context,
	filters map[string]string) ([]*images.SoftwareImage, error) {

	imageList, err := i.imagesStorage.FindAll(ctx)
	if err != nil {
		return nil, errors.Wrap(err, "Searching for image metadata")
	}

	if imageList == nil {
		return make([]*images.SoftwareImage, 0), nil
	}

	return imageList, nil
}

// EditObject allows editing only if image have not been used yet in any deployment.
func (i *ImagesModel) EditImage(ctx context.Context, imageID string,
	constructor *images.SoftwareImageMetaConstructor) (bool, error) {

	if err := constructor.Validate(); err != nil {
		return false, errors.Wrap(err, "Validating image metadata")
	}

	found, err := i.deployments.ImageUsedInDeployment(ctx, imageID)
	if err != nil {
		return false, errors.Wrap(err, "Searching for usage of the image among deployments")
	}

	if found {
		return false, controller.ErrModelImageUsedInAnyDeployment
	}

	foundImage, err := i.imagesStorage.FindByID(ctx, imageID)
	if err != nil {
		return false, errors.Wrap(err, "Searching for image with specified ID")
	}

	if foundImage == nil {
		return false, nil
	}

	foundImage.SetModified(time.Now())
	foundImage.SoftwareImageMetaConstructor = *constructor

	_, err = i.imagesStorage.Update(ctx, foundImage)
	if err != nil {
		return false, errors.Wrap(err, "Updating image matadata")
	}

	return true, nil
}

// DownloadLink presigned GET link to download image file.
// Returns error if image have not been uploaded.
func (i *ImagesModel) DownloadLink(ctx context.Context, imageID string,
	expire time.Duration) (*images.Link, error) {

	found, err := i.imagesStorage.Exists(ctx, imageID)
	if err != nil {
		return nil, errors.Wrap(err, "Searching for image with specified ID")
	}

	if !found {
		return nil, nil
	}

	found, err = i.fileStorage.Exists(ctx, imageID)
	if err != nil {
		return nil, errors.Wrap(err, "Searching for image file")
	}

	if !found {
		return nil, nil
	}

	link, err := i.fileStorage.GetRequest(ctx, imageID,
		expire, ArtifactContentType)
	if err != nil {
		return nil, errors.Wrap(err, "Generating download link")
	}

	return link, nil
}

func getArtifactInfo(info artifact.Info) *images.ArtifactInfo {
	return &images.ArtifactInfo{
		Format:  info.Format,
		Version: uint(info.Version),
	}
}

func getUpdateFiles(uFiles []*handlers.DataFile) ([]images.UpdateFile, error) {
	var files []images.UpdateFile
	for _, u := range uFiles {
		files = append(files, images.UpdateFile{
			Name:     u.Name,
			Size:     u.Size,
			Date:     &u.Date,
			Checksum: string(u.Checksum),
		})
	}
	return files, nil
}

func getMetaFromArchive(r *io.Reader) (*images.SoftwareImageMetaArtifactConstructor, error) {
	metaArtifact := images.NewSoftwareImageMetaArtifactConstructor()

	aReader := areader.NewReader(*r)

	// There is no signature verification here.
	// It is just simple check if artifact is signed or not.
	aReader.VerifySignatureCallback = func(message, sig []byte) error {
		metaArtifact.Signed = true
		return nil
	}

	err := aReader.ReadArtifact()
	if err != nil {
		return nil, errors.Wrap(err, "reading artifact error")
	}

	metaArtifact.Info = getArtifactInfo(aReader.GetInfo())
	metaArtifact.DeviceTypesCompatible = aReader.GetCompatibleDevices()
	metaArtifact.Name = aReader.GetArtifactName()

	for _, p := range aReader.GetHandlers() {
		uFiles, err := getUpdateFiles(p.GetUpdateFiles())
		if err != nil {
			return nil, errors.Wrap(err, "Cannot get update files:")
		}

		uMetadata, err := p.GetUpdateMetaData()
		if err != nil {
			return nil, errors.Wrap(err, "Cannot get update metadata")
		}

		metaArtifact.Updates = append(
			metaArtifact.Updates,
			images.Update{
				TypeInfo: images.ArtifactUpdateTypeInfo{
					Type: p.GetUpdateType(),
				},
				Files: uFiles,
				MetaData: uMetadata,
			})
	}

	return metaArtifact, nil
}<|MERGE_RESOLUTION|>--- conflicted
+++ resolved
@@ -1,8 +1,4 @@
-<<<<<<< HEAD
 // Copyright 2019 Northern.tech AS
-=======
-// Copyright 2018 Northern.tech AS
->>>>>>> beec539a
 //
 //    Licensed under the Apache License, Version 2.0 (the "License");
 //    you may not use this file except in compliance with the License.
